--- conflicted
+++ resolved
@@ -451,8 +451,8 @@
 
 The API version _must_ be specified in the `X-API-Version header`. All protocol
 versions start with `ca/` and end with a semantic version number.  
-This protocol version is `ca/0.1.8`.If no `X-API-Version header` is specified, version
-`ca/0.1.0` is assumed.
+This protocol version is `ca/0.1.8`. If no `X-API-Version header` is specified,
+version `ca/0.1.0` is assumed.
 
 The service does not limit itself to the specified version, but rather ensures
 that all parameters are interpreted as specified in that version and that return
@@ -1815,18 +1815,10 @@
 ## Syscall-related metrics
 ### System calls: system calls
 
-<<<<<<< HEAD
-**Name:** syscall.syscalls.  
-**Raw metric:** number of system calls completed.  
-**Decompositions:** hostname, zonename, pid, execname, psargs, ppid, pexecname,
-ppsargs, syscall, subsecond (heatmap), latency (heatmap), cputime (heatmap).  
-**Visibility:** operators and end users.  
-=======
 ||**Name**|| syscall.syscalls||
 ||**Raw metric**|| number of system calls completed||
-||**Decompositions**|| hostname, zonename, pid, execname, psargs, ppid, pexecname, ppsargs, syscall, latency (heatmap), cputime (heatmap)||
-||**Visibility**|| operators and end users||
->>>>>>> 05b96058
+||**Decompositions**|| hostname, zonename, pid, execname, psargs, ppid, pexecname, ppsargs, syscall, subsecond (heatmap), latency (heatmap), cputime (heatmap)||
+||**Visibility**|| operators and end users||
 
 This raw metric reports the total number of system calls (syscalls), which
 represent application requests to the operating system.  Since applications
@@ -1897,10 +1889,10 @@
 
 ### VM: exits
 
-**Name:** vm.exits.
-**Raw metric:** number of times the Virtual Machine exits back to the host.
-**Decomposition:** hostname, zonename, vleavereason, vcpuid.
-**Visibility:** operators only.
+||**Name**|| vm.exits||
+||**Raw metric**|| number of times the Virtual Machine exits back to the host||
+||**Decomposition**|| hostname, zonename, vleavereason, vcpuid||
+||**Visibility**|| operators only||
 
 This metric measures the number of times a virutal machine must stop running the
 guest and handle some operation. Exits can be caused because of disk and network
@@ -1910,10 +1902,10 @@
 
 ### VM: interrupt requests
 
-**Name:** vm.irqs.
-**Raw Metric:** number of interrupt requests made by Virtual Machines.
-**Decomposition:** hostname, subsecond, zonename, irqvector.
-**Visibility:** operators and end users.
+||**Name**|| vm.irqs||
+||**Raw Metric**|| number of interrupt requests made by Virtual Machines||
+||**Decomposition**|| hostname, subsecond, zonename, irqvector||
+||**Visibility**|| operators and end users||
 
 This metric measures the raw number of interrupt requests that are being made to
 the guest. An interrupt request occurs because of an emulated hardware device
@@ -1922,10 +1914,10 @@
 
 ### VM: disk I/O operations
 
-**Name:** vm.physio_ops
-**Raw Metric:** number of Virtual Machine disk I/O operations completed.  
-**Decompositions:** hostname, zonename, optype, latency, size, offset, errno
-**Visibility:** operators and end users.
+||**Name**|| vm.physio_ops||
+||**Raw Metric**|| number of Virtual Machine disk I/O operations completed||
+||**Decompositions**|| hostname, zonename, optype, latency, size, offset, errno||
+||**Visibility**|| operators and end users||
 
 This metric gives visibility into the I/O Virtual Machines are doing to their
 virtual disks. This is the primary metric for understanding Virtual Machine disk
@@ -1933,10 +1925,10 @@
 
 ### VM: disk bytes read and written
 
-**Name:** vm.physio_bytes
-**Raw Metric:** number of bytes read or written to Virtual Machine disks.
-**Decompositions:** hostname, zonename, optype.
-**Visibility:** operators and end users.
+||**Name**|| vm.physio_bytes||
+||**Raw Metric**|| number of bytes read or written to Virtual Machine disks||
+||**Decompositions**|| hostname, zonename, optype||
+||**Visibility**|| operators and end users||
 
 This metric measures the raw number of bytes read and/or written to virtual
 disks provided to Virtual Machines. This allows operators and end users to see
@@ -1944,10 +1936,10 @@
 
 ### VM: thread samples
 
-**Name:** vm.thread_samples.
-**Raw Metric:** number of samples a thread was running on-CPU
-**Decompositions:** hostname, zonename, subsecond, vmmuctx
-**Visibility:** operators and end users.  
+||**Name**|| vm.thread_samples||
+||**Raw Metric**|| number of samples a thread was running on-CPU||
+||**Decompositions**|| hostname, zonename, subsecond, vmmuctx||
+||**Visibility**|| operators and end users||
 
 This raw metric counts the number of times a vCPU was sampled on-CPU. The
 sampling is performed at 99 Hertz (samples per second) per CPU, not 100 Hertz,
@@ -2082,51 +2074,6 @@
 
 The values of the following fields are strings. Decomposing by one of these fields
 could yield a stacked line graph rather than a single line graph (or, for
-<<<<<<< HEAD
-individual values, a vector rather than a scalar):
-
-* **client**: client hostname
-* **conntype**: type of TCP connection, either "active" (client) or "passive"
-  (server)
-* **cpu**: CPU identifier (e.g., "cpu0")
-* **cpumode**: CPU mode, either "user" or "kernel"
-* **database**: database name
-* **disk**: disk identifier
-* **direction**: direction of bytes transferred, either "sent" or "received"
-* **execname**: application name
-* **errno**: error code
-* **errtype**: TCP error description
-* **fstype**: filesystem name (e.g., "zfs")
-* **gctype**: type of garbage collection (e.g., "scavenge")
-* **hostname**: server name
-* **http_method**: HTTP request method (e.g., "GET")
-* **http_origin**: Origin IP address for HTTP request, as reported by
-  "X-Forwarded-For" header
-* **http_path**: HTTP request URL path (URL without query parameters)
-* **http_url**: HTTP request URL
-* **irqvector**: IRQ vector
-* **leavereason**: description of why a process came off-CPU
-* **nic**: network interface identifier (e.g., "e1000g0")
-* **optype**: operation type, often "read" or "write" but can be any operation
-  depending on the  metric
-* **pexecname**: parent process application name
-* **pid**: process identifier
-* **ppid**: parent process identifier
-* **psargs**: process name and arguments
-* **ppsargs**: parent process name and arguments
-* **querysubstr**: query substring (first 6 characters of the raw query string)
-* **raddr**: remote IP address
-* **rport**: remote TCP port
-* **syscall**: name of a system call
-* **table**: database table name
-* **user**: client username
-* **vcpuid**: vCPU identifier
-* **vleavereason*: reason leaving vCPU
-* **vmmuctx*: VM MMU context
-* **zdataset**: ZFS dataset name
-* **zonename**: Zone (or SmartMachine or Virtual Machine) name
-* **zpool**: ZFS pool name
-=======
 individual values, a vector rather than a scalar).
 
 || **client** || client hostname ||
@@ -2136,6 +2083,7 @@
 || **database** || database name ||
 || **disk** || disk identifier ||
 || **direction** || direction of bytes transferred, either "sent" or "received" ||
+|| **errno** || error code ||
 || **execname** || application name ||
 || **errtype** || TCP error description ||
 || **fstype** || filesystem name (e.g., "zfs") ||
@@ -2145,6 +2093,7 @@
 || **http_origin** || Origin IP address for HTTP request, as reported by "X-Forwarded-For" header ||
 || **http_path** || HTTP request URL path (URL without query parameters) ||
 || **http_url** || HTTP request URL ||
+|| **irqvector** || IRQ vector ||
 || **leavereason** || description of why a process came off-CPU ||
 || **nic** || network interface identifier (e.g., "e1000g0") ||
 || **optype** || operation type, often "read" or "write" but can be any operation depending on the  metric ||
@@ -2159,10 +2108,12 @@
 || **syscall** || name of a system call ||
 || **table** || database table name ||
 || **user** || client username ||
+|| **vcpuid** || vCPU identifier ||
+|| **vleavereason* || reason leaving vCPU ||
+|| **vmmuctx* || VM MMU context ||
 || **zdataset** || ZFS dataset name ||
 || **zonename** || Zone (or SmartMachine or Virtual Machine) name ||
 || **zpool** || ZFS pool name ||
->>>>>>> 05b96058
 
 ## Numeric fields
 
